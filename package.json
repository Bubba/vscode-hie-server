--- conflicted
+++ resolved
@@ -106,15 +106,7 @@
         "languageServerHaskell.formattingProvider": {
           "scope": "resource",
           "type": "string",
-<<<<<<< HEAD
-          "enum": [
-            "brittany",
-            "floskell",
-            "none"
-          ],
-=======
           "enum": ["brittany", "floskell", "ormolu", "none"],
->>>>>>> a6fdf002
           "default": "brittany",
           "description": "The tool to use for formatting requests."
         },
